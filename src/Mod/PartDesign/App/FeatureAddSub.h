--- conflicted
+++ resolved
@@ -1,95 +1,86 @@
-/***************************************************************************
- *   Copyright (c) 2011 Juergen Riegel <FreeCAD@juergen-riegel.net>        *
- *                                                                         *
- *   This file is part of the FreeCAD CAx development system.              *
- *                                                                         *
- *   This library is free software; you can redistribute it and/or         *
- *   modify it under the terms of the GNU Library General Public           *
- *   License as published by the Free Software Foundation; either          *
- *   version 2 of the License, or (at your option) any later version.      *
- *                                                                         *
- *   This library  is distributed in the hope that it will be useful,      *
- *   but WITHOUT ANY WARRANTY; without even the implied warranty of        *
- *   MERCHANTABILITY or FITNESS FOR A PARTICULAR PURPOSE.  See the         *
- *   GNU Library General Public License for more details.                  *
- *                                                                         *
- *   You should have received a copy of the GNU Library General Public     *
- *   License along with this library; see the file COPYING.LIB. If not,    *
- *   write to the Free Software Foundation, Inc., 59 Temple Place,         *
- *   Suite 330, Boston, MA  02111-1307, USA                                *
- *                                                                         *
- ***************************************************************************/
-
-
-#ifndef PARTDESIGN_FeatureAdditive_H
-#define PARTDESIGN_FeatureAdditive_H
-
-#include "FeatureRefine.h"
-
-/// Base class of all additive features in PartDesign
-namespace PartDesign
-{
-
-class PartDesignExport FeatureAddSub : public PartDesign::FeatureRefine
-{
-    PROPERTY_HEADER_WITH_OVERRIDE(PartDesign::FeatureAddSub);
-
-public:
-    enum Type {
-        Additive = 0,
-        Subtractive
-    };
-
-    enum class RefineErrorPolicy {
-        Raise = 0,
-        Warn
-    };
-
-    FeatureAddSub();
-
-    Type getAddSubType();
-
-    short mustExecute() const override;
-
-    virtual void getAddSubShape(Part::TopoShape &addShape, Part::TopoShape &subShape);
-
-    Part::PropertyPartShape   AddSubShape;
-
-
-protected:
-    Type addSubType{Additive};
-
-<<<<<<< HEAD
-=======
-    //store the shape before refinement
-    TopoShape rawShape;
-
-    bool onlyHasToRefine() const;
-    TopoShape refineShapeIfActive(const TopoShape& oldShape, const RefineErrorPolicy onError = RefineErrorPolicy::Raise) const;
->>>>>>> 836ad91f
-};
-
-using FeatureAddSubPython = App::FeaturePythonT<FeatureAddSub>;
-
-class FeatureAdditivePython : public FeatureAddSubPython
-{
-    PROPERTY_HEADER_WITH_OVERRIDE(PartDesign::FeatureAdditivePython);
-
-public:
-    FeatureAdditivePython();
-    ~FeatureAdditivePython() override;
-};
-
-class FeatureSubtractivePython : public FeatureAddSubPython
-{
-    PROPERTY_HEADER_WITH_OVERRIDE(PartDesign::FeatureSubtractivePython);
-
-public:
-    FeatureSubtractivePython();
-    ~FeatureSubtractivePython() override;
-};
-
-} //namespace PartDesign
-
-
-#endif // PARTDESIGN_FeatureAdditive_H
+/***************************************************************************
+ *   Copyright (c) 2011 Juergen Riegel <FreeCAD@juergen-riegel.net>        *
+ *                                                                         *
+ *   This file is part of the FreeCAD CAx development system.              *
+ *                                                                         *
+ *   This library is free software; you can redistribute it and/or         *
+ *   modify it under the terms of the GNU Library General Public           *
+ *   License as published by the Free Software Foundation; either          *
+ *   version 2 of the License, or (at your option) any later version.      *
+ *                                                                         *
+ *   This library  is distributed in the hope that it will be useful,      *
+ *   but WITHOUT ANY WARRANTY; without even the implied warranty of        *
+ *   MERCHANTABILITY or FITNESS FOR A PARTICULAR PURPOSE.  See the         *
+ *   GNU Library General Public License for more details.                  *
+ *                                                                         *
+ *   You should have received a copy of the GNU Library General Public     *
+ *   License along with this library; see the file COPYING.LIB. If not,    *
+ *   write to the Free Software Foundation, Inc., 59 Temple Place,         *
+ *   Suite 330, Boston, MA  02111-1307, USA                                *
+ *                                                                         *
+ ***************************************************************************/
+
+
+#ifndef PARTDESIGN_FeatureAdditive_H
+#define PARTDESIGN_FeatureAdditive_H
+
+#include "FeatureRefine.h"
+
+/// Base class of all additive features in PartDesign
+namespace PartDesign
+{
+
+class PartDesignExport FeatureAddSub : public PartDesign::FeatureRefine
+{
+    PROPERTY_HEADER_WITH_OVERRIDE(PartDesign::FeatureAddSub);
+
+public:
+    enum Type {
+        Additive = 0,
+        Subtractive
+    };
+
+    enum class RefineErrorPolicy {
+        Raise = 0,
+        Warn
+    };
+
+    FeatureAddSub();
+
+    Type getAddSubType();
+
+    short mustExecute() const override;
+
+    virtual void getAddSubShape(Part::TopoShape &addShape, Part::TopoShape &subShape);
+
+    Part::PropertyPartShape   AddSubShape;
+
+
+protected:
+    Type addSubType{Additive};
+};
+
+using FeatureAddSubPython = App::FeaturePythonT<FeatureAddSub>;
+
+class FeatureAdditivePython : public FeatureAddSubPython
+{
+    PROPERTY_HEADER_WITH_OVERRIDE(PartDesign::FeatureAdditivePython);
+
+public:
+    FeatureAdditivePython();
+    ~FeatureAdditivePython() override;
+};
+
+class FeatureSubtractivePython : public FeatureAddSubPython
+{
+    PROPERTY_HEADER_WITH_OVERRIDE(PartDesign::FeatureSubtractivePython);
+
+public:
+    FeatureSubtractivePython();
+    ~FeatureSubtractivePython() override;
+};
+
+} //namespace PartDesign
+
+
+#endif // PARTDESIGN_FeatureAdditive_H