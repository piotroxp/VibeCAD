--- conflicted
+++ resolved
@@ -1,193 +1,187 @@
-/******************************************************************************
- *   Copyright (c) 2013 Jan Rheinländer <jrheinlaender@users.sourceforge.net> *
- *                                                                            *
- *   This file is part of the FreeCAD CAx development system.                 *
- *                                                                            *
- *   This library is free software; you can redistribute it and/or            *
- *   modify it under the terms of the GNU Library General Public              *
- *   License as published by the Free Software Foundation; either             *
- *   version 2 of the License, or (at your option) any later version.         *
- *                                                                            *
- *   This library  is distributed in the hope that it will be useful,         *
- *   but WITHOUT ANY WARRANTY; without even the implied warranty of           *
- *   MERCHANTABILITY or FITNESS FOR A PARTICULAR PURPOSE.  See the            *
- *   GNU Library General Public License for more details.                     *
- *                                                                            *
- *   You should have received a copy of the GNU Library General Public        *
- *   License along with this library; see the file COPYING.LIB. If not,       *
- *   write to the Free Software Foundation, Inc., 59 Temple Place,            *
- *   Suite 330, Boston, MA  02111-1307, USA                                   *
- *                                                                            *
- ******************************************************************************/
-
-
-#include "PreCompiled.h"
-#ifndef _PreComp_
-# include <Mod/Part/App/FCBRepAlgoAPI_Common.h>
-# include <Mod/Part/App/FCBRepAlgoAPI_Cut.h>
-# include <Mod/Part/App/FCBRepAlgoAPI_Fuse.h>
-# include <Standard_Failure.hxx>
-#endif
-
-#include <App/DocumentObject.h>
-#include <Mod/Part/App/modelRefine.h>
-#include <Mod/Part/App/TopoShapeOpCode.h>
-
-#include "FeatureBoolean.h"
-#include "Body.h"
-
-FC_LOG_LEVEL_INIT("PartDesign", true, true);
-
-using namespace PartDesign;
-
-namespace PartDesign {
-
-extern bool getPDRefineModelParameter();
-
-PROPERTY_SOURCE_WITH_EXTENSIONS(PartDesign::Boolean, PartDesign::Feature)
-
-const char* Boolean::TypeEnums[]= {"Fuse","Cut","Common",nullptr};
-
-Boolean::Boolean()
-{
-    ADD_PROPERTY(Type,((long)0));
-    Type.setEnums(TypeEnums);
-
-<<<<<<< HEAD
-=======
-    ADD_PROPERTY_TYPE(Refine,(0),"Part Design",(App::PropertyType)(App::Prop_None),"Refine shape (clean up redundant edges) after adding/subtracting");
-    this->Refine.setValue(getPDRefineModelParameter());
-
->>>>>>> 836ad91f
-    ADD_PROPERTY_TYPE(UsePlacement,(0),"Part Design",(App::PropertyType)(App::Prop_None),"Apply the placement of the second ( tool ) object");
-    this->UsePlacement.setValue(false);
-
-    App::GeoFeatureGroupExtension::initExtension(this);
-}
-
-short Boolean::mustExecute() const
-{
-    if (Group.isTouched())
-        return 1;
-    return PartDesign::Feature::mustExecute();
-}
-
-App::DocumentObjectExecReturn *Boolean::execute()
-{
-    // Get the operation type
-    std::string type = Type.getValueAsString();
-
-    // Check the parameters
-    const Part::Feature* baseFeature = this->getBaseObject(/* silent = */ true);
-
-    if (!baseFeature && type == "Cut") {
-        return new App::DocumentObjectExecReturn(QT_TRANSLATE_NOOP("Exception", "Cannot do boolean cut without BaseFeature"));
-    }
-
-    std::vector<App::DocumentObject*> tools = Group.getValues();
-    if (tools.empty())
-        return App::DocumentObject::StdReturn;
-
-    // Get the base shape to operate on
-    Part::TopoShape baseTopShape;
-    if(baseFeature)
-        baseTopShape = baseFeature->Shape.getShape();
-    else {
-        auto feature = tools.back();
-        if(!feature->isDerivedFrom(Part::Feature::getClassTypeId()))
-            return new App::DocumentObjectExecReturn(QT_TRANSLATE_NOOP("Exception", "Cannot do boolean with anything but Part::Feature and its derivatives"));
-
-        baseTopShape = static_cast<Part::Feature*>(feature)->Shape.getShape();
-        tools.pop_back();
-    }
-
-    if (baseTopShape.getShape().IsNull())
-        return new App::DocumentObjectExecReturn(QT_TRANSLATE_NOOP("Exception", "Cannot do boolean operation with invalid base shape"));
-
-    //get the body this boolean feature belongs to
-    Part::BodyBase* baseBody = Part::BodyBase::findBodyOf(this);
-
-    if(!baseBody)
-         return new App::DocumentObjectExecReturn(QT_TRANSLATE_NOOP("Exception", "Cannot do boolean on feature which is not in a body"));
-
-    std::vector<TopoShape> shapes;
-    shapes.push_back(baseTopShape);
-    for(auto it=tools.begin(); it<tools.end(); ++it) {
-        auto shape = getTopoShape(*it);
-        if (shape.isNull())
-            return new App::DocumentObjectExecReturn(QT_TRANSLATE_NOOP("Exception","Tool shape is null"));
-        shapes.push_back(shape);
-    }
-    TopoShape result(baseTopShape);
-
-    Base::Placement  bodyPlacement = baseBody->globalPlacement().inverse();
-    for (auto tool : tools)
-    {
-        if(!tool->isDerivedFrom(Part::Feature::getClassTypeId()))
-            return new App::DocumentObjectExecReturn(QT_TRANSLATE_NOOP("Exception", "Cannot do boolean with anything but Part::Feature and its derivatives"));
-
-        Part::TopoShape toolShape = static_cast<Part::Feature*>(tool)->Shape.getShape();
-        if ( UsePlacement.getValue() )
-            toolShape.setPlacement(bodyPlacement * toolShape.getPlacement());
-        TopoDS_Shape shape = toolShape.getShape();
-        TopoDS_Shape boolOp;
-
-        // Must not pass null shapes to the boolean operations
-        if (result.isNull())
-            return new App::DocumentObjectExecReturn(QT_TRANSLATE_NOOP("Exception", "Base shape is null"));
-
-        if (shape.IsNull())
-            return new App::DocumentObjectExecReturn(QT_TRANSLATE_NOOP("Exception", "Tool shape is null"));
-
-        const char *op = nullptr;
-        if (type == "Fuse")
-            op = Part::OpCodes::Fuse;
-        else if(type == "Cut")
-            op = Part::OpCodes::Cut;
-        else if(type == "Common")
-            op = Part::OpCodes::Common;
-        // LinkStage3 defines these other types of Boolean operations.  Removed for now pending
-        // decision to bring them in or not.
-       // else if(type == "Compound")
-        //     op = Part::OpCodes::Compound;
-        // else if(type == "Section")
-        //     op = Part::OpCodes::Section;
-        else
-            return new App::DocumentObjectExecReturn(QT_TRANSLATE_NOOP("Exception", "Unsupported boolean operation"));
-
-        try {
-            result.makeElementBoolean(op, shapes);
-        } catch (Standard_Failure &e) {
-            FC_ERR("Boolean operation failed: " << e.GetMessageString());
-            return new App::DocumentObjectExecReturn(QT_TRANSLATE_NOOP("Exception", "Boolean operation failed"));
-        }
-    }
-
-    result = refineShapeIfActive(result);
-
-    if (!isSingleSolidRuleSatisfied(result.getShape())) {
-        return new App::DocumentObjectExecReturn(QT_TRANSLATE_NOOP("Exception", "Result has multiple solids: that is not currently supported."));
-    }
-
-    this->Shape.setValue(getSolid(result));
-    return App::DocumentObject::StdReturn;
-}
-
-void Boolean::onChanged(const App::Property* prop) {
-
-    if(strcmp(prop->getName(), "Group") == 0)
-        touch();
-
-    PartDesign::Feature::onChanged(prop);
-}
-
-void Boolean::handleChangedPropertyName(Base::XMLReader &reader, const char * TypeName, const char *PropName)
-{
-    // The App::PropertyLinkList property was Bodies in the past
-    Base::Type type = Base::Type::fromName(TypeName);
-    if (Group.getClassTypeId() == type && strcmp(PropName, "Bodies") == 0) {
-        Group.Restore(reader);
-    }
-}
-
-}
+/******************************************************************************
+ *   Copyright (c) 2013 Jan Rheinländer <jrheinlaender@users.sourceforge.net> *
+ *                                                                            *
+ *   This file is part of the FreeCAD CAx development system.                 *
+ *                                                                            *
+ *   This library is free software; you can redistribute it and/or            *
+ *   modify it under the terms of the GNU Library General Public              *
+ *   License as published by the Free Software Foundation; either             *
+ *   version 2 of the License, or (at your option) any later version.         *
+ *                                                                            *
+ *   This library  is distributed in the hope that it will be useful,         *
+ *   but WITHOUT ANY WARRANTY; without even the implied warranty of           *
+ *   MERCHANTABILITY or FITNESS FOR A PARTICULAR PURPOSE.  See the            *
+ *   GNU Library General Public License for more details.                     *
+ *                                                                            *
+ *   You should have received a copy of the GNU Library General Public        *
+ *   License along with this library; see the file COPYING.LIB. If not,       *
+ *   write to the Free Software Foundation, Inc., 59 Temple Place,            *
+ *   Suite 330, Boston, MA  02111-1307, USA                                   *
+ *                                                                            *
+ ******************************************************************************/
+
+
+#include "PreCompiled.h"
+#ifndef _PreComp_
+# include <Mod/Part/App/FCBRepAlgoAPI_Common.h>
+# include <Mod/Part/App/FCBRepAlgoAPI_Cut.h>
+# include <Mod/Part/App/FCBRepAlgoAPI_Fuse.h>
+# include <Standard_Failure.hxx>
+#endif
+
+#include <App/DocumentObject.h>
+#include <Mod/Part/App/modelRefine.h>
+#include <Mod/Part/App/TopoShapeOpCode.h>
+
+#include "FeatureBoolean.h"
+#include "Body.h"
+
+FC_LOG_LEVEL_INIT("PartDesign", true, true);
+
+using namespace PartDesign;
+
+namespace PartDesign {
+
+extern bool getPDRefineModelParameter();
+
+PROPERTY_SOURCE_WITH_EXTENSIONS(PartDesign::Boolean, PartDesign::Feature)
+
+const char* Boolean::TypeEnums[]= {"Fuse","Cut","Common",nullptr};
+
+Boolean::Boolean()
+{
+    ADD_PROPERTY(Type,((long)0));
+    Type.setEnums(TypeEnums);
+
+    ADD_PROPERTY_TYPE(UsePlacement,(0),"Part Design",(App::PropertyType)(App::Prop_None),"Apply the placement of the second ( tool ) object");
+    this->UsePlacement.setValue(false);
+
+    App::GeoFeatureGroupExtension::initExtension(this);
+}
+
+short Boolean::mustExecute() const
+{
+    if (Group.isTouched())
+        return 1;
+    return PartDesign::Feature::mustExecute();
+}
+
+App::DocumentObjectExecReturn *Boolean::execute()
+{
+    // Get the operation type
+    std::string type = Type.getValueAsString();
+
+    // Check the parameters
+    const Part::Feature* baseFeature = this->getBaseObject(/* silent = */ true);
+
+    if (!baseFeature && type == "Cut") {
+        return new App::DocumentObjectExecReturn(QT_TRANSLATE_NOOP("Exception", "Cannot do boolean cut without BaseFeature"));
+    }
+
+    std::vector<App::DocumentObject*> tools = Group.getValues();
+    if (tools.empty())
+        return App::DocumentObject::StdReturn;
+
+    // Get the base shape to operate on
+    Part::TopoShape baseTopShape;
+    if(baseFeature)
+        baseTopShape = baseFeature->Shape.getShape();
+    else {
+        auto feature = tools.back();
+        if(!feature->isDerivedFrom(Part::Feature::getClassTypeId()))
+            return new App::DocumentObjectExecReturn(QT_TRANSLATE_NOOP("Exception", "Cannot do boolean with anything but Part::Feature and its derivatives"));
+
+        baseTopShape = static_cast<Part::Feature*>(feature)->Shape.getShape();
+        tools.pop_back();
+    }
+
+    if (baseTopShape.getShape().IsNull())
+        return new App::DocumentObjectExecReturn(QT_TRANSLATE_NOOP("Exception", "Cannot do boolean operation with invalid base shape"));
+
+    //get the body this boolean feature belongs to
+    Part::BodyBase* baseBody = Part::BodyBase::findBodyOf(this);
+
+    if(!baseBody)
+         return new App::DocumentObjectExecReturn(QT_TRANSLATE_NOOP("Exception", "Cannot do boolean on feature which is not in a body"));
+
+    std::vector<TopoShape> shapes;
+    shapes.push_back(baseTopShape);
+    for(auto it=tools.begin(); it<tools.end(); ++it) {
+        auto shape = getTopoShape(*it);
+        if (shape.isNull())
+            return new App::DocumentObjectExecReturn(QT_TRANSLATE_NOOP("Exception","Tool shape is null"));
+        shapes.push_back(shape);
+    }
+    TopoShape result(baseTopShape);
+
+    Base::Placement  bodyPlacement = baseBody->globalPlacement().inverse();
+    for (auto tool : tools)
+    {
+        if(!tool->isDerivedFrom(Part::Feature::getClassTypeId()))
+            return new App::DocumentObjectExecReturn(QT_TRANSLATE_NOOP("Exception", "Cannot do boolean with anything but Part::Feature and its derivatives"));
+
+        Part::TopoShape toolShape = static_cast<Part::Feature*>(tool)->Shape.getShape();
+        if ( UsePlacement.getValue() )
+            toolShape.setPlacement(bodyPlacement * toolShape.getPlacement());
+        TopoDS_Shape shape = toolShape.getShape();
+        TopoDS_Shape boolOp;
+
+        // Must not pass null shapes to the boolean operations
+        if (result.isNull())
+            return new App::DocumentObjectExecReturn(QT_TRANSLATE_NOOP("Exception", "Base shape is null"));
+
+        if (shape.IsNull())
+            return new App::DocumentObjectExecReturn(QT_TRANSLATE_NOOP("Exception", "Tool shape is null"));
+
+        const char *op = nullptr;
+        if (type == "Fuse")
+            op = Part::OpCodes::Fuse;
+        else if(type == "Cut")
+            op = Part::OpCodes::Cut;
+        else if(type == "Common")
+            op = Part::OpCodes::Common;
+        // LinkStage3 defines these other types of Boolean operations.  Removed for now pending
+        // decision to bring them in or not.
+       // else if(type == "Compound")
+        //     op = Part::OpCodes::Compound;
+        // else if(type == "Section")
+        //     op = Part::OpCodes::Section;
+        else
+            return new App::DocumentObjectExecReturn(QT_TRANSLATE_NOOP("Exception", "Unsupported boolean operation"));
+
+        try {
+            result.makeElementBoolean(op, shapes);
+        } catch (Standard_Failure &e) {
+            FC_ERR("Boolean operation failed: " << e.GetMessageString());
+            return new App::DocumentObjectExecReturn(QT_TRANSLATE_NOOP("Exception", "Boolean operation failed"));
+        }
+    }
+
+    result = refineShapeIfActive(result);
+
+    if (!isSingleSolidRuleSatisfied(result.getShape())) {
+        return new App::DocumentObjectExecReturn(QT_TRANSLATE_NOOP("Exception", "Result has multiple solids: that is not currently supported."));
+    }
+
+    this->Shape.setValue(getSolid(result));
+    return App::DocumentObject::StdReturn;
+}
+
+void Boolean::onChanged(const App::Property* prop) {
+
+    if(strcmp(prop->getName(), "Group") == 0)
+        touch();
+
+    PartDesign::Feature::onChanged(prop);
+}
+
+void Boolean::handleChangedPropertyName(Base::XMLReader &reader, const char * TypeName, const char *PropName)
+{
+    // The App::PropertyLinkList property was Bodies in the past
+    Base::Type type = Base::Type::fromName(TypeName);
+    if (Group.getClassTypeId() == type && strcmp(PropName, "Bodies") == 0) {
+        Group.Restore(reader);
+    }
+}
+
+}